--- conflicted
+++ resolved
@@ -23,15 +23,13 @@
 from absl.testing import absltest
 from absl.testing import parameterized
 import requests_mock
+import tensorflow as tf
 
 from nitroml.datasets import openml_datasets
-<<<<<<< HEAD
 from examples import config
-=======
 from nitroml.datasets import data_utils
 
 USE_MOCK_DATA = True
->>>>>>> aa802e13
 
 
 class OpenMLDatasetsTest(parameterized.TestCase, absltest.TestCase):
@@ -40,8 +38,7 @@
   There are two test cases:
   1) Test Case 1: Downloads mock data for openML CC18 datasets.
   2) Test Case 2: Checks the cache, if data exists loads from the disk, else downloads all the datasets.
-  3) Test Case 3: Downloads all 72 openML CC18 datasets on google storage. Running this test case may take a while.
-  4) Test Case 4: Checks the cache, if data exists loads from the disk (google storage), else downloads all the datasets.
+  3) Test Case 3: Downloads datasets on google storage. Running this test case may take a while.
   """
 
   @parameterized.named_parameters(
@@ -50,11 +47,12 @@
           'root_dir': os.path.join(tempfile.gettempdir(), 'openML_mock_data'),
           'use_cache': False,
           'mock_data': USE_MOCK_DATA
-      }, {
+      },
+      {
           'testcase_name': 'openML_use-cache',
-<<<<<<< HEAD
-          'data_dir': tempfile.gettempdir(),
-          'use_cache': True
+          'root_dir': os.path.join(tempfile.gettempdir(), 'openML_mock_data'),
+          'use_cache': True,
+          'mock_data': USE_MOCK_DATA
       },
       # {
       #     'testcase_name': 'openML_gs',
@@ -65,14 +63,7 @@
       #     'data_dir': config.OTHER_DOWNLOAD_DIR,
       #     'use_cache': True
       # }
-      )
-  def test_examples(self, data_dir, use_cache):
-    datasets = openml_datasets.OpenMLCC18(data_dir, use_cache)
-=======
-          'root_dir': os.path.join(tempfile.gettempdir(), 'openML_mock_data'),
-          'use_cache': True,
-          'mock_data': USE_MOCK_DATA
-      })
+  )
   def test_examples(self, **test_args):
 
     mock_data = test_args.get('mock_data', True)
@@ -85,7 +76,6 @@
       datasets = openml_datasets.OpenMLCC18(**test_args)
 
     self.assertNotEqual(len(datasets.components), 0)
->>>>>>> aa802e13
     self.assertEqual(len(datasets.tasks), len(datasets.components))
 
   def register_mock_urls(self, mocker):
@@ -97,30 +87,25 @@
         openml_datasets._DATASET_FILTERS).items():
       list_url = f'{list_url}/{name}/{value}'
 
-    with open(
-        'nitroml/datasets/mock_data/openml_list.get.json',
-        'r',
-        encoding='utf-8') as fin:
+    with tf.io.gfile.GFile(
+        'nitroml/datasets/mock_data/openml_list.get.json', mode='r') as fin:
       mocker.get(list_url, json=json.load(fin), status_code=200)
 
     desc_url = f'{openml_datasets._OPENML_API_URL}/data/{dataset_id}'
-    with open(
+    with tf.io.gfile.GFile(
         'nitroml/datasets/mock_data/openml_description.get.json',
-        'r',
-        encoding='utf-8') as fin:
+        mode='r') as fin:
       mocker.get(desc_url, json=json.load(fin), status_code=200)
 
     qual_url = f'{openml_datasets._OPENML_API_URL}/data/qualities/{dataset_id}'
-    with open(
-        'nitroml/datasets/mock_data/openml_qual.get.json',
-        'r',
-        encoding='utf-8') as fin:
+    with tf.io.gfile.GFile(
+        'nitroml/datasets/mock_data/openml_qual.get.json', mode='r') as fin:
 
       mocker.get(qual_url, json=json.load(fin), status_code=200)
 
     csv_url = f'{openml_datasets._OPENML_FILE_API_URL}/get_csv/{dataset_id}'
-    with open(
-        'nitroml/datasets/mock_data/dataset.txt', 'r', encoding='utf-8') as fin:
+    with tf.io.gfile.GFile(
+        'nitroml/datasets/mock_data/dataset.txt', mode='r') as fin:
       mocker.get(csv_url, text=fin.read())
 
 
