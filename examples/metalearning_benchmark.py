--- conflicted
+++ resolved
@@ -29,20 +29,13 @@
 sys.path.insert(1, os.path.join(sys.path[0], '..'))
 
 import nitroml
+from nitroml.components.tuner import component as tuner_component
 from nitroml.components.metalearning import metalearning_wrapper
 from examples import config
 from tfx import components as tfx
 from tfx.components.base import executor_spec
 from tfx.components.trainer import executor as trainer_executor
 from tfx.proto import trainer_pb2
-<<<<<<< HEAD
-from tfx.components.base import base_component
-
-from nitroml.components.tuner import component as custom_tuner
-from nitroml.components.metalearning import metalearning_wrapper
-from nitroml.components.metalearning import METALEARNING_ALGORITHMS
-=======
->>>>>>> 208947e2
 
 from google.protobuf import text_format
 
@@ -89,7 +82,7 @@
           instance_name=f'train_{task.name}')
 
       # Add a tuner component for each training dataset that finds the optimum HParams.
-      tuner = tfx.Tuner(
+      tuner = tuner_component.Tuner(
           tuner_fn='examples.auto_trainer.tuner_fn',
           examples=autodata.transformed_examples,
           transform_graph=autodata.transform_graph,
