# Copyright 2020 Google LLC
#
# Licensed under the Apache License, Version 2.0 (the "License");
# you may not use this file except in compliance with the License.
# You may obtain a copy of the License at
#
#     https://www.apache.org/licenses/LICENSE-2.0
#
# Unless required by applicable law or agreed to in writing, software
# distributed under the License is distributed on an "AS IS" BASIS,
# WITHOUT WARRANTIES OR CONDITIONS OF ANY KIND, either express or implied.
# See the License for the specific language governing permissions and
# limitations under the License.
# =============================================================================
# Lint as: python3
"""Tests for nitroml.examples.metalearning_benchmark."""

import os

<<<<<<< HEAD
=======
from examples import metalearning_benchmark
from ml_metadata import metadata_store
>>>>>>> 07585846
from nitroml import results
from examples import metalearning_benchmark
from nitroml.suites import testing_utils
from nitroml.testing import e2etest
import requests_mock

from ml_metadata import metadata_store

<<<<<<< HEAD

=======
>>>>>>> 07585846
class MetaLearningTest(e2etest.BenchmarkTestCase):

  @e2etest.parameterized.named_parameters({
      'testcase_name': 'metalearning_algo_majority-voting',
      'algorithm': 'majority_voting',
  })
  def test(self, algorithm):
    with requests_mock.Mocker() as mocker:
      testing_utils.register_mock_urls(mocker)
      self.run_benchmarks([metalearning_benchmark.MetaLearningBenchmark()],
                          data_dir=os.path.join(self.pipeline_root,
                                                'mock_metalearning_openml'),
                          mock_data=True,
                          algorithm=algorithm)

    train_dataset_ids = [1]
    for ix in train_dataset_ids:
      instance_name = 'MetaLearningBenchmark.benchmark'
      self.assertComponentSucceeded(
          f'CsvExampleGen.OpenML.mockdata_{ix}.{instance_name}')
      self.assertComponentSucceeded(
          f'AugmentedTuner.train_OpenML.mockdata_{ix}.{instance_name}')
      self.assertComponentSucceeded(
          f'SchemaGen.AutoData.train_OpenML.mockdata_{ix}.{instance_name}')
      self.assertComponentSucceeded(
          f'StatisticsGen.AutoData.train_OpenML.mockdata_{ix}.{instance_name}')
      self.assertComponentSucceeded(
          f'Transform.AutoData.train_OpenML.mockdata_{ix}.{instance_name}')

    test_dataset_ids = [2]
    for ix in test_dataset_ids:
      instance_name = 'MetaLearningBenchmark.benchmark.OpenML.mockdata_2'
      self.assertComponentSucceeded(
          f'CsvExampleGen.OpenML.mockdata_{ix}.{instance_name}')
      self.assertComponentSucceeded(
          f'SchemaGen.AutoData.test_OpenML.mockdata_{ix}.{instance_name}')
      self.assertComponentSucceeded(
          f'StatisticsGen.AutoData.test_OpenML.mockdata_{ix}.{instance_name}')
      self.assertComponentSucceeded(
          f'Transform.AutoData.test_OpenML.mockdata_{ix}.{instance_name}')
      self.assertComponentSucceeded(
          f'AugmentedTuner.test_OpenML.mockdata_{ix}.{instance_name}')
      self.assertComponentSucceeded(
          f'Trainer.test_OpenML.mockdata_{ix}.{instance_name}')

    instance_name = 'MetaLearningBenchmark.benchmark.OpenML.mockdata_2'
    self.assertComponentSucceeded(f'Evaluator.{instance_name}')
    self.assertComponentSucceeded(f'BenchmarkResultPublisher.{instance_name}')

    # Load benchmark results.
    store = metadata_store.MetadataStore(self.metadata_config)
    df = results.overview(store)
    # Check benchmark results overview values.
    self.assertEqual(len(df.index), 1)
    self.assertContainsSubset([
        'benchmark',
        'run',
        'num_runs',
        'accuracy',
        'average_loss',
        'post_export_metrics/example_count',
    ], df.columns.values.tolist())
    self.assertSameElements([1], df['run'].tolist())
    self.assertSameElements([1], df['num_runs'].tolist())
    self.assertSameElements([instance_name], df.benchmark.unique())


if __name__ == '__main__':
  e2etest.main()<|MERGE_RESOLUTION|>--- conflicted
+++ resolved
@@ -17,11 +17,6 @@
 
 import os
 
-<<<<<<< HEAD
-=======
-from examples import metalearning_benchmark
-from ml_metadata import metadata_store
->>>>>>> 07585846
 from nitroml import results
 from examples import metalearning_benchmark
 from nitroml.suites import testing_utils
@@ -30,10 +25,7 @@
 
 from ml_metadata import metadata_store
 
-<<<<<<< HEAD
 
-=======
->>>>>>> 07585846
 class MetaLearningTest(e2etest.BenchmarkTestCase):
 
   @e2etest.parameterized.named_parameters({
