# Copyright 2020 Google LLC
#
# Licensed under the Apache License, Version 2.0 (the "License");
# you may not use this file except in compliance with the License.
# You may obtain a copy of the License at
#
#     https://www.apache.org/licenses/LICENSE-2.0
#
# Unless required by applicable law or agreed to in writing, software
# distributed under the License is distributed on an "AS IS" BASIS,
# WITHOUT WARRANTIES OR CONDITIONS OF ANY KIND, either express or implied.
# See the License for the specific language governing permissions and
# limitations under the License.
# =============================================================================
# Lint as: python3
"""Auto Keras trainer that trains on any tabular dataset.

The consumed artifacts include:
 * Dataset schema.
 * TensorFlow Transform outputs.
"""

from typing import Any, Callable, List, Optional, Text, Dict

from absl import logging
import tensorflow as tf
import tensorflow_model_analysis as tfma
<<<<<<< HEAD
import kerastuner
from tfx.components.tuner.component import TunerFnResult
from tfx.components.trainer import fn_args_utils
from tensorflow_metadata.proto.v0 import schema_pb2
=======
import tensorflow_transform as tft
>>>>>>> 9b729691
from tfx.components.trainer import executor as trainer_executor

from tensorflow_metadata.proto.v0 import schema_pb2

FeatureColumn = Any


def _get_hyperparameters() -> kerastuner.HyperParameters:
  """Returns hyperparameters for building Keras model."""
  hp = kerastuner.HyperParameters()
  hp.Choice('learning_rate', [1e-2, 1e-3], default=1e-2)
  return hp


def tuner_fn(fn_args: fn_args_utils.FnArgs) -> TunerFnResult:
  """Build the tuner using the KerasTuner API.
  Args:
    fn_args: Holds args as name/value pairs.
      - working_dir: working dir for tuning.
      - train_files: List of file paths containing training tf.Example data.
      - eval_files: List of file paths containing eval tf.Example data.
      - train_steps: number of train steps.
      - eval_steps: number of eval steps.
      - schema_path: optional schema of the input data.
      - transform_graph_path: optional transform graph produced by TFT.
  Returns:
    A namedtuple contains the following:
      - tuner: A BaseTuner that will be used for tuning.
      - fit_kwargs: Args to pass to tuner's run_trial function for fitting the
                    model , e.g., the training and validation dataset. Required
                    args depend on the above tuner's implementation.
  """
  # RandomSearch is a subclass of kerastuner.Tuner which inherits from
  # BaseTuner.

  # TODO(weill): Replace with AutoDataProvider.
  data_provider = KerasDataProvider(
      transform_graph_dir=fn_args.transform_graph_path,
      label_key=fn_args.custom_config['label_key'],
      num_classes=fn_args.custom_config['num_classes'])

  build_keras_model = lambda hparams: _keras_model_builder(
      data_provider, hparams)

  tuner = kerastuner.RandomSearch(
      build_keras_model,
      max_trials=6,
      hyperparameters=_get_hyperparameters(),
      allow_new_entries=False,
      objective=kerastuner.Objective('val_accuracy', 'max'),
      directory=fn_args.working_dir,
      project_name='titanic_tuning')

  train_dataset = data_provider.get_input_fn(
      file_pattern=fn_args.train_files,
      batch_size=64,
      num_epochs=None,
      shuffle=True)()

  eval_dataset = data_provider.get_input_fn(
      file_pattern=fn_args.eval_files,
      batch_size=64,
      num_epochs=1,
      shuffle=False)()

  return TunerFnResult(
      tuner=tuner,
      fit_kwargs={
          'x': train_dataset,
          'validation_data': eval_dataset,
          'steps_per_epoch': fn_args.train_steps,
          'validation_steps': fn_args.eval_steps
      })


# TODO(nikhilmehta): Use hyperparameters.
def run_fn(fn_args: trainer_executor.TrainerFnArgs):
  """Train a DNN Keras Model based on given args.

  Args:
    fn_args: Holds args used to train the model as name/value pairs.
      - train_files: A list of uris for train files.
      - transform_output: An optional single uri for transform graph produced by
        TFT. Will be None if not specified.
      - serving_model_dir: A single uri for the output directory of the serving
        model.
      - eval_model_dir: A single uri for the output directory of the eval model.
        Note that this is for estimator only, Keras doesn't require it for TFMA.
      - eval_files:  A list of uris for eval files.
      - schema_file: A single uri for schema file.
      - train_steps: Number of train steps.
      - eval_steps: Number of eval steps.
      - base_model: Base model that will be used for this training job.
      - hyperparameters: An optional kerastuner.HyperParameters config.
  """

  # TODO(weill): Replace with AutoDataProvider.
  data_provider = KerasDataProvider(
      transform_graph_dir=fn_args.transform_output,
      label_key=fn_args.label_key,
      num_classes=fn_args.num_classes)

<<<<<<< HEAD
  if fn_args.hyperparameters:
    hparams = kerastuner.HyperParameters.from_config(fn_args.hyperparameters)
  else:
    hparams = _get_hyperparameters()

  logging.info('HyperParameters for training: %s' % hparams.get_config())

  model = _keras_model_builder(data_provider, hparams)
=======
  model = _build_keras_model(data_provider)
>>>>>>> 9b729691

  train_spec = tf.estimator.TrainSpec(
      input_fn=data_provider.get_input_fn(
          file_pattern=fn_args.train_files,
          batch_size=64,
          num_epochs=None,
          shuffle=True),
      max_steps=fn_args.train_steps)

  serving_receiver_fn = data_provider.get_serving_input_receiver_fn()
  exporters = [
      tf.estimator.FinalExporter('serving_model_dir', serving_receiver_fn),
  ]
  eval_spec = tf.estimator.EvalSpec(
      input_fn=data_provider.get_input_fn(
          file_pattern=fn_args.eval_files,
          batch_size=64,
          num_epochs=1,
          shuffle=False),
      steps=fn_args.eval_steps,
      exporters=exporters,
      # Since eval runs in parallel, we can begin evaluation as soon as new
      # checkpoints are written.
      start_delay_secs=1,
      throttle_secs=5)

  run_config = tf.estimator.RunConfig(
      model_dir=fn_args.serving_model_dir,
      save_checkpoints_steps=999,
      keep_checkpoint_max=3)

  estimator = tf.keras.estimator.model_to_estimator(model, config=run_config)
  logging.info('Training model...')
  tf.estimator.train_and_evaluate(estimator, train_spec, eval_spec)
  logging.info('Training complete.')

  # Export an eval savedmodel for TFMA. If distributed training, it must only
  # be written by the chief worker, as would be done for serving savedmodel.
  if run_config.is_chief:
    logging.info('Exporting eval_savedmodel for TFMA.')
    tfma.export.export_eval_savedmodel(
        estimator=estimator,
        export_dir_base=fn_args.eval_model_dir,
        eval_input_receiver_fn=data_provider.get_eval_input_receiver_fn())

    logging.info('Exported eval_savedmodel to %s.', fn_args.eval_model_dir)
  else:
    logging.info('eval_savedmodel export for TFMA is skipped because '
                 'this is not the chief worker.')


# TODO(weill): Replace with AutoData
class KerasDataProvider():
  """Creates feature columns and specs from TFX artifacts."""

  SPARSE_CATEGORICAL_CE = 'sparse_categorical_crossentropy'
  CATEGORICAL_CE = 'categorical_crossentropy'
  BINARY_CE = 'binary_crossentropy'

  def __init__(self, transform_graph_dir: str, label_key: str,
               num_classes: int):
    """Initializes the DataProvider from TFX artifacts.

    Args:
      transform_graph_dir: Path to the TensorFlow Transform graph artifacts.
      label_key: String label key.
      num_classes: Number of classes.

    Raises:
      ValueError: When `num_classes` < 2.
    """

    # TODO(github.com/googleinterns/nitroml/issues/29): Regression tasks
    # (self._num_classes==0).
    if num_classes < 2:
      raise ValueError('Classification should have num_classes >= 2.')

    # Parse transform.
    self._tf_transform_output = tft.TFTransformOutput(transform_graph_dir)
    # Parse schema.
    self._dataset_schema = self._tf_transform_output.transformed_metadata.schema
    self._label_key = label_key
    self._num_classes = num_classes

  @property
  def raw_label_keys(self) -> List[Text]:
    """The raw label key as defined in the ProblemStatement."""

    # TODO(nikhilmehta): Change the task object to allow label_key to be a list.
    return [self._label_key]

  @property
  def transformed_label_keys(self) -> List[Text]:
    """The label key after applying TensorFlow Transform to the Examples."""

    return self.raw_label_keys

  # TODO(nikhilmehta): Consider seperating "head" and "loss" from the adapter.
  @property
  def head_size(self) -> int:
    """Returns the head size for this task."""

    # TODO(github.com/googleinterns/nitroml/issues/29): Regression tasks
    # (self._num_classes==0)
    if self._num_classes == 2:
      return 1
    return self._num_classes

  @property
  def loss(self) -> str:
    """Returns the keras loss_fn for this task."""

    if self._num_classes > 2:
      return self.SPARSE_CATEGORICAL_CE
    return self.BINARY_CE

  @property
  def head_activation(self) -> str:
    """Returns the activation for the final layer."""

    if self._num_classes > 2:
      return 'softmax'
    return 'sigmoid'

  @property
  def metrics(self) -> List[tf.keras.metrics.Metric]:

    if self._num_classes == 2:
      return [
          tf.keras.metrics.BinaryAccuracy(name='accuracy'),
          tf.keras.metrics.BinaryCrossentropy(name='average_loss'),
          tf.keras.metrics.AUC()
      ]
    return [
        tf.keras.metrics.SparseCategoricalAccuracy(name='accuracy'),
        tf.keras.metrics.SparseCategoricalCrossentropy(name='average_loss')
    ]

  def get_input_layers(self) -> Dict[Text, tf.keras.layers.Input]:
    """Returns input layers for a Keras Model."""

    feature_spec = self._tf_transform_output.transformed_feature_spec().copy()
    feature_spec.pop(self.transformed_label_keys[0])
    input_layers = {}
    for colname, spec in feature_spec.items():
      input_layers[colname] = tf.keras.layers.Input(
          name=colname, shape=spec.shape, dtype=spec.dtype)
    return input_layers

  def get_numeric_feature_columns(self,
                                  include_integer_columns: bool = False
                                 ) -> List[FeatureColumn]:
    """Creates a set of feature columns.

    Args:
      include_integer_columns: Whether integer columns in the examples should be
        included in the numeric columns as floats.

    Returns:
      A list of feature columns.
    """

    numeric_columns = []
    for feature in self._dataset_schema.feature:

      feature_name = feature.name
      if feature_name in self.raw_label_keys:
        continue

      feature_storage_type = _get_feature_storage_type(self._dataset_schema,
                                                       feature_name)

      if feature_storage_type == tf.int64 and not include_integer_columns:
        continue

      # NOTE: Int features are treated as both numerical and categorical. For
      # example MNIST stores its features as int16 features, but are continuous.
      if feature_storage_type == tf.float32 or feature_storage_type == tf.int64:

        # Numerical feature.
        dim = _get_feature_dim(self._dataset_schema, feature_name)

        # Numerical feature normalized in 0-1.
        current_feature = tf.feature_column.numeric_column(
            feature_name, shape=(dim,), dtype=feature_storage_type)
        numeric_columns.append(current_feature)
    return numeric_columns

  def get_sparse_categorical_feature_columns(
      self, include_integer_columns: bool = True) -> List[FeatureColumn]:
    """Creates a set of sparse categorical feature columns.

    Args:
      include_integer_columns: Whether integer columns in the examples should be
        included in the categorical columns.

    Returns:
      A list of feature columns.
    """

    feature_columns = []
    for feature in self._dataset_schema.feature:

      feature_name = feature.name
      if feature_name in self.raw_label_keys:
        continue

      feature_storage_type = _get_feature_storage_type(self._dataset_schema,
                                                       feature_name)

      if feature_storage_type == tf.float32:
        continue

      if feature_storage_type == tf.int64:
        if not include_integer_columns:
          continue

        # Categorical or categorical-set feature stored as an integer(s).
        num_buckets = (
            self._tf_transform_output.num_buckets_for_transformed_feature(
                feature_name))
        new_feature_column = tf.feature_column.categorical_column_with_identity(
            feature_name, num_buckets=num_buckets)
      else:
        # Note TFT automatically converts string columns to int columns.
        raise ValueError('Unsupported dtype.')
      feature_columns.append(new_feature_column)
    return feature_columns

  def get_embedding_feature_columns(self,
                                    include_integer_columns: bool = True
                                   ) -> List[FeatureColumn]:
    """Creates a set of embedding feature columns.

    Args:
      include_integer_columns: Whether integer columns in the examples should be
        included in the embeddings.

    Returns:
      A list of feature columns.
    """

    return [
        tf.feature_column.embedding_column(column, dimension=10) for column in
        self.get_sparse_categorical_feature_columns(include_integer_columns)
    ]

  def get_serving_input_receiver_fn(
      self) -> Callable[[], tf.estimator.export.ServingInputReceiver]:
    """Returns the serving_input_receiver_fn used when exporting a SavedModel.

    Returns:
      An serving_input_receiver_fn. Its returned ServingInputReceiver takes as
      input a batch of raw (i.e. untransformed) serialized tensorflow.Examples.
      The model can be used for serving or for batch inference.
    """

    raw_feature_spec = self._tf_transform_output.raw_feature_spec()
    for key in self.raw_label_keys:
      raw_feature_spec.pop(key)

    def _input_fn() -> tf.estimator.export.ServingInputReceiver:
      raw_input_fn = tf.estimator.export.build_parsing_serving_input_receiver_fn(
          raw_feature_spec, default_batch_size=None)
      serving_input_receiver = raw_input_fn()

      transformed_features = self._tf_transform_output.transform_raw_features(
          serving_input_receiver.features)

      transformed_features.pop(self.raw_label_keys[0])

      return tf.estimator.export.ServingInputReceiver(
          transformed_features, serving_input_receiver.receiver_tensors)

    return _input_fn

  def get_eval_input_receiver_fn(
      self) -> Callable[[], tfma.export.EvalInputReceiver]:
    """Returns the eval_input_receiver_fn to build a SavedModel for TFMA.

    Returns:
      An eval_input_receiver_fn. Its returned EvalInputReceiver takes as
      input a batch of raw (i.e. untransformed) serialized tensorflow.Examples.
      The model will compute predictions and metrics that TFMA can consume.
    """

    # Notice that the inputs are raw features, not transformed features here.
    raw_feature_spec = self._tf_transform_output.raw_feature_spec()

    def _input_fn() -> tfma.export.EvalInputReceiver:
      serialized_tf_example = tf.compat.v1.placeholder(
          dtype=tf.string, shape=[None], name='input_example_tensor')

      # Add a parse_example operator to the tensorflow graph, which will parse
      # raw, untransformed, tf examples.
      features = tf.io.parse_example(
          serialized_tf_example, features=raw_feature_spec)

      # Now that we have our raw examples, process them through the tf-transform
      # function computed during the preprocessing step.
      transformed_features = self._tf_transform_output.transform_raw_features(
          features)

      # The key name MUST be 'examples'.
      receiver_tensors = {'examples': serialized_tf_example}

      # NOTE: Model is driven by transformed features (since training works on
      # the materialized output of TFT, but slicing will happen on raw features.
      features.update(transformed_features)

      def _pop_labels(features):
        label_keys = self.transformed_label_keys
        labels = []
        for key in label_keys:
          labels.append(features.pop(key))
        return tf.concat(labels, axis=1)

      labels = _pop_labels(features)
      return tfma.export.EvalInputReceiver(
          features=features, receiver_tensors=receiver_tensors, labels=labels)

    return _input_fn

  def get_input_fn(
      self,
      file_pattern: Text,
      batch_size: int,
      num_epochs: Optional[int] = None,
      shuffle: Optional[bool] = True,
      shuffle_buffer_size: int = 10000,
      shuffle_seed: Optional[int] = None,
      prefetch_buffer_size: Optional[int] = None,
      reader_num_threads: Optional[int] = None,
      parser_num_threads: Optional[int] = None,
      sloppy_ordering: bool = False,
      drop_final_batch: bool = False) -> Callable[[], tf.data.Dataset]:
    """Returns an input_fn that returns a `tf.data.Dataset` from Examples.

    Args:
      file_pattern: List of files or patterns of file paths containing Example
        records. See tf.io.gfile.glob for pattern rules.
      batch_size: An int representing the number of records to combine in a
        single batch.
      num_epochs: Integer specifying the number of times to read through the
        dataset. If None, cycles through the dataset forever. Defaults to None.
      shuffle: A boolean, indicates whether the input should be shuffled.
        Defaults to True.
      shuffle_buffer_size: Buffer size of the ShuffleDataset. A large capacity
        ensures better shuffling but would increase memory usage and startup
        time.
      shuffle_seed: Randomization seed to use for shuffling.
      prefetch_buffer_size: Number of feature batches to prefetch in order to
        improve performance. Recommended value is the number of batches consumed
        per training step. Defaults to auto-tune.
      reader_num_threads: Number of threads used to read Example records. If >1,
        the results will be interleaved. Defaults to 1.
      parser_num_threads: Number of threads to use for parsing Example tensors
        into a dictionary of Feature tensors. Defaults to 2.
      sloppy_ordering: If True, reading performance will be improved at the cost
        of non-deterministic ordering. If False, the order of elements produced
        is deterministic prior to shuffling (elements are still randomized if
        shuffle=True. Note that if the seed is set, then order of elements after
        shuffling is deterministic). Defaults to False.
      drop_final_batch: If True, and the batch size does not evenly divide the
        input dataset size, the final smaller batch will be dropped. Defaults to
        False.

    Returns:
      Returns an input_fn that returns a `tf.data.Dataset`.
    """

    # Since we're not applying the transform graph here, we're using Transform
    # materialization.
    feature_spec = self._tf_transform_output.transformed_feature_spec().copy()

    def _pop_labels(features):
      label_keys = self.transformed_label_keys
      labels = []
      for key in label_keys:
        labels.append(features.pop(key))
      return features, tf.concat(labels, axis=1)

    def _gzip_reader_fn(files):
      return tf.data.TFRecordDataset(files, compression_type='GZIP')

    def _input_fn() -> tf.data.Dataset:
      dataset = tf.data.experimental.make_batched_features_dataset(
          file_pattern,
          batch_size,
          feature_spec,
          reader=_gzip_reader_fn,
          num_epochs=num_epochs,
          shuffle=shuffle,
          shuffle_buffer_size=shuffle_buffer_size,
          shuffle_seed=shuffle_seed,
          prefetch_buffer_size=prefetch_buffer_size,
          reader_num_threads=reader_num_threads,
          parser_num_threads=parser_num_threads,
          sloppy_ordering=sloppy_ordering,
          drop_final_batch=drop_final_batch)
      return dataset.map(_pop_labels)

    return _input_fn


def _get_feature_storage_type(schema: schema_pb2.Schema,
                              feature_name: Text) -> tf.dtypes.DType:
  """Get the storage type of at tf.Example feature."""

  for feature in schema.feature:
    if feature.name == feature_name:
      if feature.type == schema_pb2.FeatureType.BYTES:
        return tf.string
      if feature.type == schema_pb2.FeatureType.FLOAT:
        return tf.float32
      if feature.type == schema_pb2.FeatureType.INT:
        return tf.int64
  raise ValueError('Feature not found: {}'.format(feature_name))


def _get_feature_dim(schema: schema_pb2.Schema, feature_name: Text) -> int:
  """Get the dimension of the tf.Example feature."""

  for feature in schema.feature:
    if feature.name == feature_name:
      return feature.shape.dim[0].size
  raise ValueError('Feature not found: {}'.format(feature_name))


<<<<<<< HEAD
def _keras_model_builder(data_provider: KerasDataProvider,
                         hparams: kerastuner.HyperParameters) -> tf.keras.Model:
=======
def _build_keras_model(data_provider: KerasDataProvider) -> tf.keras.Model:
  """Returns a Keras Model for the given data adapter."""
>>>>>>> 9b729691

  feature_columns = data_provider.get_numeric_feature_columns(
  ) + data_provider.get_embedding_feature_columns()
  input_layers = data_provider.get_input_layers()

  # All input_layers must be consumed for the Keras Model to work.
  assert len(feature_columns) >= len(input_layers)

  x = tf.keras.layers.DenseFeatures(feature_columns)(input_layers)
  for numnodes in [128, 128]:
    x = tf.keras.layers.Dense(numnodes)(x)
  output = tf.keras.layers.Dense(
      data_provider.head_size,
      activation=data_provider.head_activation,
      name='output')(
          x)

  model = tf.keras.Model(input_layers, output)
  model.compile(
      loss=data_provider.loss,
      optimizer=tf.keras.optimizers.Adam(
          lr=float(hparams.get('learning_rate'))),
      metrics=data_provider.metrics)
  model.summary()

  return model<|MERGE_RESOLUTION|>--- conflicted
+++ resolved
@@ -25,14 +25,11 @@
 from absl import logging
 import tensorflow as tf
 import tensorflow_model_analysis as tfma
-<<<<<<< HEAD
 import kerastuner
 from tfx.components.tuner.component import TunerFnResult
 from tfx.components.trainer import fn_args_utils
 from tensorflow_metadata.proto.v0 import schema_pb2
-=======
 import tensorflow_transform as tft
->>>>>>> 9b729691
 from tfx.components.trainer import executor as trainer_executor
 
 from tensorflow_metadata.proto.v0 import schema_pb2
@@ -74,9 +71,7 @@
       label_key=fn_args.custom_config['label_key'],
       num_classes=fn_args.custom_config['num_classes'])
 
-  build_keras_model = lambda hparams: _keras_model_builder(
-      data_provider, hparams)
-
+  build_keras_model = lambda hparams: _build_keras_model(data_provider, hparams)
   tuner = kerastuner.RandomSearch(
       build_keras_model,
       max_trials=6,
@@ -108,7 +103,6 @@
       })
 
 
-# TODO(nikhilmehta): Use hyperparameters.
 def run_fn(fn_args: trainer_executor.TrainerFnArgs):
   """Train a DNN Keras Model based on given args.
 
@@ -135,18 +129,12 @@
       label_key=fn_args.label_key,
       num_classes=fn_args.num_classes)
 
-<<<<<<< HEAD
   if fn_args.hyperparameters:
     hparams = kerastuner.HyperParameters.from_config(fn_args.hyperparameters)
   else:
     hparams = _get_hyperparameters()
-
   logging.info('HyperParameters for training: %s' % hparams.get_config())
-
-  model = _keras_model_builder(data_provider, hparams)
-=======
-  model = _build_keras_model(data_provider)
->>>>>>> 9b729691
+  model = _build_keras_model(data_provider, hparams)
 
   train_spec = tf.estimator.TrainSpec(
       input_fn=data_provider.get_input_fn(
@@ -576,13 +564,17 @@
   raise ValueError('Feature not found: {}'.format(feature_name))
 
 
-<<<<<<< HEAD
-def _keras_model_builder(data_provider: KerasDataProvider,
-                         hparams: kerastuner.HyperParameters) -> tf.keras.Model:
-=======
-def _build_keras_model(data_provider: KerasDataProvider) -> tf.keras.Model:
-  """Returns a Keras Model for the given data adapter."""
->>>>>>> 9b729691
+def _build_keras_model(data_provider: KerasDataProvider,
+                       hparams: kerastuner.HyperParameters) -> tf.keras.Model:
+  """Returns a Keras Model for the given data adapter.
+
+    Args:
+      data_provider: Data adaptor used to get the task information.
+      hparas: Hyperparameters of the model.
+
+    Returns:
+      model: A keras model for the given adapter and hyperparams.
+  """
 
   feature_columns = data_provider.get_numeric_feature_columns(
   ) + data_provider.get_embedding_feature_columns()
