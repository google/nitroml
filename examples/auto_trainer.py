--- conflicted
+++ resolved
@@ -87,19 +87,12 @@
         fn_args.custom_config['warmup_hyperparameters'])
   else:
     hyperparameters = _get_hyperparameters()
+
   tuner_cls = get_tuner_cls_with_callbacks(kerastuner.RandomSearch)
   tuner = tuner_cls(
       build_keras_model,
-<<<<<<< HEAD
-      max_trials=fn_args.custom_config.get('max_trials', 20),
-      hyperparameters=(hp_module.HyperParameters.from_config(
-          fn_args.custom_config.get('warmup_hyperparameters'))
-                       if 'warmup_hyperparameters' in fn_args.custom_config else
-                       _get_hyperparameters()),
-=======
       max_trials=fn_args.custom_config.get('max_trials', 10),
       hyperparameters=hyperparameters,
->>>>>>> 1fdffb85
       allow_new_entries=False,
       objective=data_provider.tuner_objective,
       directory=fn_args.working_dir,
